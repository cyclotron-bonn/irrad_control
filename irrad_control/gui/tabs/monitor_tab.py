from PyQt5 import QtWidgets
from collections import OrderedDict

# Package imports
from irrad_control.gui.widgets import plot_widgets as plots  # Actual plots



class IrradMonitorTab(QtWidgets.QWidget):
    """Widget which implements a data monitor"""

    def __init__(self, setup, plot_path=None, parent=None):
        super(IrradMonitorTab, self).__init__(parent)

        self.setup = setup

        self.monitors = ('Raw', 'Beam', 'SEM', 'Fluence', 'Temp')

        self.daq_tabs = QtWidgets.QTabWidget()
        self.monitor_tabs = {}

        self.setLayout(QtWidgets.QVBoxLayout())
        self.layout().addWidget(self.daq_tabs)

        self.plot_path = plot_path

        self.plots = OrderedDict()

        self._init_tabs()

    def _init_tabs(self):

        for server in self.setup:

            self.plots[server] = OrderedDict()

            # Tabs per server
            self.monitor_tabs[server] = QtWidgets.QTabWidget()

            for monitor in self.monitors:

                monitor_widget = None

                if 'readout' in self.setup[server]:

                    if monitor == 'Raw':

<<<<<<< HEAD
                        self.plots[server]['raw_plot'] = RawDataPlot(self.setup[server], daq_device=self.setup[server]['devices']['daq']['sem'])

                        monitor_widget = PlotWrapperWidget(self.plots[server]['raw_plot'], plot_path=self.plot_path)
=======
                        channels = self.setup[server]['readout']['channels']
                        daq_device = self.setup[server]['daq']['sem']
                        self.plots[server]['raw_plot'] = plots.RawDataPlot(channels=channels,
                                                                           daq_device=daq_device)
                        monitor_widget = plots.PlotWrapperWidget(self.plots[server]['raw_plot'])
>>>>>>> 2591faf8

                    elif monitor == 'Beam':

                        channels = ('beam_current', 'beam_current_error', 'reconstructed_beam_current')
                        daq_device = self.setup[server]['daq']['sem']
                        if 'blm' in self.setup[server]['readout']['types']:
                            channels += ('beam_loss', )
                        self.plots[server]['current_plot'] = plots.BeamCurrentPlot(channels=channels,
                                                                                   daq_device=daq_device)

<<<<<<< HEAD
                        beam_current_wrapper = PlotWrapperWidget(self.plots[server]['current_plot'],
                                                                 plot_path=self.plot_path)
                        beam_pos_wrapper = PlotWrapperWidget(self.plots[server]['pos_plot'],
                                                             plot_path=self.plot_path)
=======
                        self.plots[server]['pos_plot'] = plots.BeamPositionPlot(self.setup[server], daq_device=daq_device)
>>>>>>> 2591faf8

                        beam_current_wrapper = plots.PlotWrapperWidget(self.plots[server]['current_plot'])
                        beam_pos_wrapper = plots.PlotWrapperWidget(self.plots[server]['pos_plot'])

                        monitor_widget = plots.MultiPlotWidget(plots=[beam_current_wrapper, beam_pos_wrapper])

                    elif monitor == 'SEM':
                        plot_wrappers = []
<<<<<<< HEAD
                        if all(x in self.setup[server]['devices']['adc']['types'] for x in ('sem_right', 'sem_left')):
                            self.plots[server]['sem_h_plot'] = FractionHist(rel_sig='SEM Horizontal', norm_sig='SEM_{}'.format(u'\u03A3'.encode('utf-8')))
                            plot_wrappers.append(PlotWrapperWidget(self.plots[server]['sem_h_plot'],
                                                                   plot_path=self.plot_path))

                        if all(x in self.setup[server]['devices']['adc']['types'] for x in ('sem_up', 'sem_down')):
                            self.plots[server]['sem_v_plot'] = FractionHist(rel_sig='SEM Vertical', norm_sig='SEM_{}'.format(u'\u03A3'.encode('utf-8')))
                            plot_wrappers.append(PlotWrapperWidget(self.plots[server]['sem_v_plot'],
                                                                   plot_path=self.plot_path))
=======
                        if all(x in self.setup[server]['readout']['types'] for x in ('sem_right', 'sem_left')):
                            self.plots[server]['sem_h_plot'] = plots.SEYFractionHist(rel_sig='sey_horizontal', norm_sig='SEM_{}'.format(u'\u03A3'))
                            plot_wrappers.append(plots.PlotWrapperWidget(self.plots[server]['sem_h_plot']))

                        if all(x in self.setup[server]['readout']['types'] for x in ('sem_up', 'sem_down')):
                            self.plots[server]['sem_v_plot'] = plots.SEYFractionHist(rel_sig='sey_vertical', norm_sig='SEM_{}'.format(u'\u03A3'))
                            plot_wrappers.append(plots.PlotWrapperWidget(self.plots[server]['sem_v_plot']))
>>>>>>> 2591faf8

                        if len(plot_wrappers) == 1:
                            monitor_widget = plot_wrappers[0]
                        elif plot_wrappers:
                            monitor_widget = plots.MultiPlotWidget(plots=plot_wrappers)

                if 'ntc' in self.setup[server]['readout'] or 'ArduinoTempSens' in self.setup[server]['devices']:

                    if monitor == 'Temp':
<<<<<<< HEAD
                        daq_device = 'ArduinoTempSens' if 'daq' not in self.setup[server]['devices'] else self.setup[server]['devices']['daq']['sem']
                        self.plots[server]['temp_plot'] = TemperatureDataPlot(self.setup[server], daq_device=daq_device)
                        monitor_widget = PlotWrapperWidget(self.plots[server]['temp_plot'],
                                                           plot_path=self.plot_path)
=======
                        plot_wrappers = []

                        if 'ntc' in self.setup[server]['readout']:
                            channels = list(self.setup[server]['readout']['ntc'].values())
                            self.plots[server]['temp_daq_board_plot'] = plots.TemperatureDataPlot(channels=channels,
                                                                                                  daq_device='DAQBoard')
                            plot_wrappers.append(plots.PlotWrapperWidget(self.plots[server]['temp_daq_board_plot']))

                        if 'ArduinoTempSens' in self.setup[server]['devices']:
                            channels = list(self.setup[server]['devices']['ArduinoTempSens']['setup'].values())
                            self.plots[server]['temp_arduino_plot'] = plots.TemperatureDataPlot(channels=channels,
                                                                                                daq_device='ArduinoTempSens')
                            plot_wrappers.append(plots.PlotWrapperWidget(self.plots[server]['temp_arduino_plot']))

                        if len(plot_wrappers) == 1:
                            monitor_widget = plot_wrappers[0]
                        elif plot_wrappers:
                            monitor_widget = plots.MultiPlotWidget(plots=plot_wrappers)
>>>>>>> 2591faf8

                if monitor_widget is not None:
                    self.monitor_tabs[server].addTab(monitor_widget, monitor)

            self.daq_tabs.addTab(self.monitor_tabs[server], self.setup[server]['name'])

    def add_fluence_hist(self, n_rows, kappa):

        for server in self.setup:

            self.plots[server]['fluence_plot'] = plots.FluenceHist(n_rows=n_rows, kappa=kappa)
            monitor_widget = plots.PlotWrapperWidget(self.plots[server]['fluence_plot'])
            self.monitor_tabs[server].addTab(monitor_widget, 'Fluence')<|MERGE_RESOLUTION|>--- conflicted
+++ resolved
@@ -45,17 +45,12 @@
 
                     if monitor == 'Raw':
 
-<<<<<<< HEAD
-                        self.plots[server]['raw_plot'] = RawDataPlot(self.setup[server], daq_device=self.setup[server]['devices']['daq']['sem'])
-
-                        monitor_widget = PlotWrapperWidget(self.plots[server]['raw_plot'], plot_path=self.plot_path)
-=======
                         channels = self.setup[server]['readout']['channels']
                         daq_device = self.setup[server]['daq']['sem']
                         self.plots[server]['raw_plot'] = plots.RawDataPlot(channels=channels,
                                                                            daq_device=daq_device)
-                        monitor_widget = plots.PlotWrapperWidget(self.plots[server]['raw_plot'])
->>>>>>> 2591faf8
+                        monitor_widget = plots.PlotWrapperWidget(self.plots[server]['raw_plot'],
+                                                                 plot_path=self.plot_path)
 
                     elif monitor == 'Beam':
 
@@ -63,45 +58,30 @@
                         daq_device = self.setup[server]['daq']['sem']
                         if 'blm' in self.setup[server]['readout']['types']:
                             channels += ('beam_loss', )
+
                         self.plots[server]['current_plot'] = plots.BeamCurrentPlot(channels=channels,
                                                                                    daq_device=daq_device)
+                        self.plots[server]['pos_plot'] = plots.BeamPositionPlot(self.setup[server],
+                                                                                daq_device=daq_device)
 
-<<<<<<< HEAD
-                        beam_current_wrapper = PlotWrapperWidget(self.plots[server]['current_plot'],
-                                                                 plot_path=self.plot_path)
-                        beam_pos_wrapper = PlotWrapperWidget(self.plots[server]['pos_plot'],
-                                                             plot_path=self.plot_path)
-=======
-                        self.plots[server]['pos_plot'] = plots.BeamPositionPlot(self.setup[server], daq_device=daq_device)
->>>>>>> 2591faf8
-
-                        beam_current_wrapper = plots.PlotWrapperWidget(self.plots[server]['current_plot'])
-                        beam_pos_wrapper = plots.PlotWrapperWidget(self.plots[server]['pos_plot'])
+                        beam_current_wrapper = plots.PlotWrapperWidget(self.plots[server]['current_plot'],
+                                                                       plot_path=self.plot_path)
+                        beam_pos_wrapper = plots.PlotWrapperWidget(self.plots[server]['pos_plot'],
+                                                                   plot_path=self.plot_path)
 
                         monitor_widget = plots.MultiPlotWidget(plots=[beam_current_wrapper, beam_pos_wrapper])
 
                     elif monitor == 'SEM':
                         plot_wrappers = []
-<<<<<<< HEAD
-                        if all(x in self.setup[server]['devices']['adc']['types'] for x in ('sem_right', 'sem_left')):
-                            self.plots[server]['sem_h_plot'] = FractionHist(rel_sig='SEM Horizontal', norm_sig='SEM_{}'.format(u'\u03A3'.encode('utf-8')))
-                            plot_wrappers.append(PlotWrapperWidget(self.plots[server]['sem_h_plot'],
-                                                                   plot_path=self.plot_path))
-
-                        if all(x in self.setup[server]['devices']['adc']['types'] for x in ('sem_up', 'sem_down')):
-                            self.plots[server]['sem_v_plot'] = FractionHist(rel_sig='SEM Vertical', norm_sig='SEM_{}'.format(u'\u03A3'.encode('utf-8')))
-                            plot_wrappers.append(PlotWrapperWidget(self.plots[server]['sem_v_plot'],
-                                                                   plot_path=self.plot_path))
-=======
                         if all(x in self.setup[server]['readout']['types'] for x in ('sem_right', 'sem_left')):
                             self.plots[server]['sem_h_plot'] = plots.SEYFractionHist(rel_sig='sey_horizontal', norm_sig='SEM_{}'.format(u'\u03A3'))
-                            plot_wrappers.append(plots.PlotWrapperWidget(self.plots[server]['sem_h_plot']))
+                            plot_wrappers.append(plots.PlotWrapperWidget(self.plots[server]['sem_h_plot'],
+                                                                         plot_path=self.plot_path))
 
                         if all(x in self.setup[server]['readout']['types'] for x in ('sem_up', 'sem_down')):
                             self.plots[server]['sem_v_plot'] = plots.SEYFractionHist(rel_sig='sey_vertical', norm_sig='SEM_{}'.format(u'\u03A3'))
-                            plot_wrappers.append(plots.PlotWrapperWidget(self.plots[server]['sem_v_plot']))
->>>>>>> 2591faf8
-
+                            plot_wrappers.append(plots.PlotWrapperWidget(self.plots[server]['sem_v_plot'],
+                                                                         plot_path=self.plot_path))
                         if len(plot_wrappers) == 1:
                             monitor_widget = plot_wrappers[0]
                         elif plot_wrappers:
@@ -110,31 +90,26 @@
                 if 'ntc' in self.setup[server]['readout'] or 'ArduinoTempSens' in self.setup[server]['devices']:
 
                     if monitor == 'Temp':
-<<<<<<< HEAD
-                        daq_device = 'ArduinoTempSens' if 'daq' not in self.setup[server]['devices'] else self.setup[server]['devices']['daq']['sem']
-                        self.plots[server]['temp_plot'] = TemperatureDataPlot(self.setup[server], daq_device=daq_device)
-                        monitor_widget = PlotWrapperWidget(self.plots[server]['temp_plot'],
-                                                           plot_path=self.plot_path)
-=======
                         plot_wrappers = []
 
                         if 'ntc' in self.setup[server]['readout']:
                             channels = list(self.setup[server]['readout']['ntc'].values())
                             self.plots[server]['temp_daq_board_plot'] = plots.TemperatureDataPlot(channels=channels,
                                                                                                   daq_device='DAQBoard')
-                            plot_wrappers.append(plots.PlotWrapperWidget(self.plots[server]['temp_daq_board_plot']))
+                            plot_wrappers.append(plots.PlotWrapperWidget(self.plots[server]['temp_daq_board_plot'],
+                                                                         plot_path=self.plot_path))
 
                         if 'ArduinoTempSens' in self.setup[server]['devices']:
                             channels = list(self.setup[server]['devices']['ArduinoTempSens']['setup'].values())
                             self.plots[server]['temp_arduino_plot'] = plots.TemperatureDataPlot(channels=channels,
                                                                                                 daq_device='ArduinoTempSens')
-                            plot_wrappers.append(plots.PlotWrapperWidget(self.plots[server]['temp_arduino_plot']))
+                            plot_wrappers.append(plots.PlotWrapperWidget(self.plots[server]['temp_arduino_plot'],
+                                                                         plot_path=self.plot_path))
 
                         if len(plot_wrappers) == 1:
                             monitor_widget = plot_wrappers[0]
                         elif plot_wrappers:
                             monitor_widget = plots.MultiPlotWidget(plots=plot_wrappers)
->>>>>>> 2591faf8
 
                 if monitor_widget is not None:
                     self.monitor_tabs[server].addTab(monitor_widget, monitor)
@@ -146,5 +121,6 @@
         for server in self.setup:
 
             self.plots[server]['fluence_plot'] = plots.FluenceHist(n_rows=n_rows, kappa=kappa)
-            monitor_widget = plots.PlotWrapperWidget(self.plots[server]['fluence_plot'])
+            monitor_widget = plots.PlotWrapperWidget(self.plots[server]['fluence_plot'],
+                                                     plot_path=self.plot_path)
             self.monitor_tabs[server].addTab(monitor_widget, 'Fluence')