--- conflicted
+++ resolved
@@ -1,15 +1,9 @@
 from PyQt5 import QtWidgets
-<<<<<<< HEAD
-from collections import OrderedDict
-from irrad_control.gui.widgets import PlotWrapperWidget, MultiPlotWidget  # Wrapper widgets
-from irrad_control.gui.widgets import RawDataPlot, BeamPositionPlot, BeamCurrentPlot, FluenceHist, TemperatureDataPlot, FractionHist, RadCounterDataPlot  # Actual plots
-=======
 from collections import defaultdict
 
 # Package imports
 from irrad_control.gui.widgets import plot_widgets as plots  # Actual plots
 
->>>>>>> 0719df0f
 
 
 class IrradMonitorTab(QtWidgets.QWidget):
@@ -109,23 +103,6 @@
 
             self.daq_tabs.addTab(self.monitor_tabs[server], self.setup[server]['name'])
 
-<<<<<<< HEAD
-    def add_fluence_hist(self, server, n_rows, kappa):
-
-        if server in self.setup:
-
-            self.plots[server]['fluence_plot'] = FluenceHist(irrad_setup={'n_rows': n_rows, 'kappa': kappa})
-            monitor_widget = PlotWrapperWidget(self.plots[server]['fluence_plot'])
-            self.monitor_tabs[server].addTab(monitor_widget, 'Fluence')
-
-    def add_rad_counter_plot(self, server):
-
-        if server in self.setup:
-
-            self.plots[server]['rad_counter_plot'] = RadCounterDataPlot()
-            monitor_widget = PlotWrapperWidget(self.plots[server]['rad_counter_plot'])
-            self.monitor_tabs[server].addTab(monitor_widget, 'RadMonitor')
-=======
     def _create_plot_wrapper(self, plot_name, server):
 
         file_name = f"{type(self.plots[server][plot_name]).__name__}_{self.setup[server]['name']}"
@@ -142,8 +119,12 @@
         monitor_widget = self._create_plot_wrapper(plot_name='fluence_plot', server=server)
         self.monitor_tabs[server].addTab(monitor_widget, 'Fluence')
 
+    def add_rad_counter_plot(self, server):
+        self.plots[server]['rad_counter_plot'] = plots.RadCounterDataPlot()
+        monitor_widget = self._create_plot_wrapper(plot_name='rad_counter_plot', server=server)
+        self.monitor_tabs[server].addTab(monitor_widget, 'RadMonitor')
+
     def save_plots(self):
         for _, plot_wrappers in self._plot_wrapper_widgets.items():
             for _, wrapper in plot_wrappers.items():
-                wrapper.save_plot()
->>>>>>> 0719df0f
+                wrapper.save_plot()