from threading import Thread, Event

# Package imports
from irrad_control.devices.readout import DAQ_BOARD_CONFIG
from irrad_control.devices.ic.TCA9555.tca9555 import TCA9555


class IrradDAQBoard(object):

    def __init__(self, version='v0.1', address=0x20):

        # Check for version support
        if version not in DAQ_BOARD_CONFIG['version']:
            raise ValueError("{} not supported. Supported versions are {}".format(version, ', '.join(DAQ_BOARD_CONFIG['version'].keys())))

        # Initialize the interface to the board via I2C
        self._intf = TCA9555(address=address)

        self.version = version

        # Related to ntc channel cycling
        # NTC readouts; iterable of ints corresponding to pin header number
        self.ntc_channels = None
        self.ntc = None
        self._ntc_cycle_thread = None
        self._stop_ntc_cycle_flag = Event()
        self._ntc_idx = 0
        self.ntc_sync = Event()

        # Setup the initial state of the board
        self.restore_defaults()

    def restore_defaults(self):

        # Set the direction (in or output) of the pins
        self._intf.set_direction(direction=0, bits=DAQ_BOARD_CONFIG['version'][self.version]['defaults']['output'])
        self._intf.set_direction(direction=1, bits=DAQ_BOARD_CONFIG['version'][self.version]['defaults']['input'])

        # Set the input current scale IFS
        self.set_ifs(group='sem', ifs=DAQ_BOARD_CONFIG['version'][self.version]['defaults']['sem_ifs'])
        # Set the input current scale
        self.set_ifs(group='ch12', ifs=DAQ_BOARD_CONFIG['version'][self.version]['defaults']['ch12_ifs'])

        self.set_ntc_channel(channel=DAQ_BOARD_CONFIG['version'][self.version]['defaults']['ntc_ch'])

    def init_ntc_readout(self, ntc_channels):
        self.ntc_channels = [ntc_channels] if isinstance(ntc_channels, int) else ntc_channels
        # Set first channel
        self.set_ntc_channel(self.ntc_channels[self._ntc_idx])

    @property
    def jumper_scale(self):
        # FIXME
        return DAQ_BOARD_CONFIG['common']['jumper_scale']

    @jumper_scale.setter
    def jumper_scale(self, js):
        if js not in (1, 10):
            raise ValueError('The input jumper scales the full-scale current range (IFS) either by 1 or 10.')
        # FIXME this changes value in global constant config
        DAQ_BOARD_CONFIG['common']['jumper_scale'] = js

    @property
    def gpio_value(self):
        return self._intf.int_from_bits(bits=DAQ_BOARD_CONFIG['version'][self.version]['pins']['gpio'])

    @gpio_value.setter
    def gpio_value(self, val):
        self._intf.int_to_bits(bits=DAQ_BOARD_CONFIG['version'][self.version]['pins']['gpio'], val=val)

    @property
    def gpio_direction(self):
        return [self._intf.format_config()['config'][p] for p in DAQ_BOARD_CONFIG['version'][self.version]['pins']['gpio']]

    @gpio_direction.setter
    def gpio_direction(self, direction):
        self._intf.set_direction(bits=DAQ_BOARD_CONFIG['version'][self.version]['pins']['gpio'], direction=direction)

    def set_mux_value(self, group, val):

        self._intf.int_to_bits(DAQ_BOARD_CONFIG['version'][self.version]['pins'][group], val=val)

    def get_mux_value(self, group):

        return self._intf.int_from_bits(bits=DAQ_BOARD_CONFIG['version'][self.version]['pins'][group])

    def get_ntc_channel(self, cached=False):

        if self.ntc is None or not cached:
            self.ntc = self._intf.int_from_bits(bits=DAQ_BOARD_CONFIG['version'][self.version]['pins']['ntc'])

        return self.ntc

    def set_ntc_channel(self, channel):

<<<<<<< HEAD
        # In case of cycling channels
        if self.is_cycling_temp_channels():
            self.stop_cycle_temp_channels()

        self._intf.int_to_bits(bits=DAQ_BOARD_CONFIG['version'][self.version]['pins']['temp'], val=channel)
=======
        self._intf.int_to_bits(bits=DAQ_BOARD_CONFIG['version'][self.version]['pins']['ntc'], val=channel)
>>>>>>> f3ca9223

        self.ntc = channel

    def set_ifs(self, group, ifs):
        # FIXME
        ifs_idx = DAQ_BOARD_CONFIG['common']['ifs_scales'].index(ifs / DAQ_BOARD_CONFIG['common']['jumper_scale'])

        self._intf.int_to_bits(DAQ_BOARD_CONFIG['version'][self.version]['pins'][group], val=ifs_idx)

    def get_ifs(self, group):

        ifs_idx = self._intf.int_from_bits(bits=DAQ_BOARD_CONFIG['version'][self.version]['pins'][group])
        # FIXME
        return DAQ_BOARD_CONFIG['common']['ifs_scales'][ifs_idx] * DAQ_BOARD_CONFIG['common']['jumper_scale']

    def get_ifs_label(self, group):

        ifs_idx = self._intf.int_from_bits(bits=DAQ_BOARD_CONFIG['version'][self.version]['pins'][group])
        # FIXME
        return DAQ_BOARD_CONFIG['common']['ifs_labels'][ifs_idx] if DAQ_BOARD_CONFIG['common']['jumper_scale'] == 1 else DAQ_BOARD_CONFIG['common']['ifs_labels_10'][ifs_idx]

    def _check_and_map_gpio(self, pins):

        pins = [pins] if isinstance(pins, int) else pins

        if any(not 0 <= p < len(DAQ_BOARD_CONFIG['version'][self.version]['pins']['gpio']) for p in pins):
            raise IndexError("GPIO pins are indexed from {} to {}".format(0, len(DAQ_BOARD_CONFIG['version'][self.version]['pins']['gpio']) - 1))

        return [DAQ_BOARD_CONFIG['version'][self.version]['pins']['gpio'][p] for p in pins]

    def set_gpio_value(self, pins, value):

        self._intf.int_to_bits(bits=self._check_and_map_gpio(pins=pins), val=value)

    def set_gpio_direction(self, pins, direction):

        self._intf.set_direction(bits=self._check_and_map_gpio(pins=pins), direction=direction)

    def set_gpio_pins(self, pins):

        self._intf.set_bits(bits=self._check_and_map_gpio(pins=pins))

    def unset_gpio_pins(self, pins):

        self._intf.unset_bits(bits=self._check_and_map_gpio(pins=pins))

    def is_cycling_ntc_channels(self):
        return False if self._ntc_cycle_thread is None else self._ntc_cycle_thread.is_alive()

    def stop_cycle_ntc_channels(self):
        if not self.is_cycling_ntc_channels():
            return
        self._stop_ntc_cycle_flag.set()
        self._ntc_cycle_thread.join()
        self._stop_ntc_cycle_flag.clear()
        self._ntc_cycle_thread = None

    def cycle_ntc_channels(self, timeout=None):

        # In case of restart
        if self.is_cycling_ntc_channels():
            self.stop_cycle_ntc_channels()

        self._ntc_cycle_thread = Thread(target=self._cycle_ntc_channels, args=(timeout, ))
        self._ntc_cycle_thread.start()

    def _cycle_ntc_channels(self, timeout=None):

        while not self._stop_ntc_cycle_flag.wait(timeout=timeout):
            self.next_ntc()

    def next_ntc(self):

        # If there are not ntc channels or there is only one, do nothing
        if self.ntc_channels is None or len(self.ntc_channels) == 1:
            return

        self.set_ntc_channel(channel=self.ntc_channels[self._ntc_idx])
        self._ntc_idx = self._ntc_idx + 1 if self._ntc_idx != len(self.ntc_channels) - 1 else 0<|MERGE_RESOLUTION|>--- conflicted
+++ resolved
@@ -93,15 +93,12 @@
 
     def set_ntc_channel(self, channel):
 
-<<<<<<< HEAD
         # In case of cycling channels
         if self.is_cycling_temp_channels():
             self.stop_cycle_temp_channels()
 
-        self._intf.int_to_bits(bits=DAQ_BOARD_CONFIG['version'][self.version]['pins']['temp'], val=channel)
-=======
         self._intf.int_to_bits(bits=DAQ_BOARD_CONFIG['version'][self.version]['pins']['ntc'], val=channel)
->>>>>>> f3ca9223
+
 
         self.ntc = channel
 
