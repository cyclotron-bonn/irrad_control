import sys, os
import time
import logging
import platform
import zmq
from email import message_from_string
from pkg_resources import get_distribution, DistributionNotFound
from PyQt5 import QtCore, QtWidgets, QtGui
from threading import Event

# Package imports
from irrad_control.utils.logger import CustomHandler, LoggingStream, log_levels
from irrad_control.utils.worker import QtWorker
from irrad_control.utils.proc_manager import ProcessManager
from irrad_control.utils.utils import get_current_git_branch
from irrad_control.gui.widgets import DaqInfoWidget, LoggingWidget
from irrad_control.gui.tabs import IrradSetupTab, IrradControlTab, IrradMonitorTab
from irrad_control.gui.widgets.setup_widgets import SessionSetup
from irrad_control.ions import get_ions
from irrad_control.gui.utils import fill_combobox_items
from irrad_control.gui.widgets.util_widgets import GridContainer
from irrad_control.utils.tools import load_yaml
from irrad_control import config_path


PROJECT_NAME = 'Irrad Control'
GUI_AUTHORS = 'Pascal Wolf'
MINIMUM_RESOLUTION = (1366, 768)

try:
    pkgInfo = get_distribution('irrad_control').get_metadata('PKG-INFO')
    AUTHORS = message_from_string(pkgInfo)['Author']
except (DistributionNotFound, KeyError):
    AUTHORS = 'Not defined'


class IrradGUI(QtWidgets.QMainWindow):
    """Inits the main window of the irrad_control software."""

    # PyQt signals
    data_received = QtCore.pyqtSignal(dict)  # Signal for data
    reply_received = QtCore.pyqtSignal(dict)  # Signal for reply
    log_received = QtCore.pyqtSignal(dict)  # Signal for log

    def __init__(self, parent=None):
        super(IrradGUI, self).__init__(parent)

        # Setup dict of the irradiation; is set when setup tab is completed
        self.setup = None
        
        # Needed in order to stop helper threads
        self.stop_recv_data = Event()
        self.stop_recv_log = Event()
        
        # ZMQ context; THIS IS THREADSAFE! SOCKETS ARE NOT!
        # EACH SOCKET NEEDS TO BE CREATED WITHIN ITS RESPECTIVE THREAD/PROCESS!
        self.context = zmq.Context()
        
        # QThreadPool manages GUI threads on its own; every runnable started via start(runnable) is auto-deleted after.
        self.threadpool = QtCore.QThreadPool()

        # Class to manage the server, interpreter and additional subprocesses
        self.proc_mngr = ProcessManager()

        # Keep track of successfully started daq processes
        self._started_daq_proc_hostnames = []

        # Shutdown related variables
        self._procs_launched = False
        self._shutdown_initiated = False
        self._shutdown_complete = False
        self._stopped_daq_proc_hostnames = []
        
        # Connect signals
        self.data_received.connect(lambda data: self.handle_data(data))
        self.reply_received.connect(lambda reply: self.handle_reply(reply))
        self.log_received.connect(lambda log: self.handle_log(log))

        # Tab widgets
        self.setup_tab = None
        self.control_tab = None
        self.monitor_tab = None

        # Init user interface
        self._init_ui()
        self._init_logging()
        
    def _init_ui(self):
        """
        Initializes the user interface and displays "Hello"-message
        """

        # Main window settings
        self.setWindowTitle(PROJECT_NAME)
        self.screen = QtWidgets.QDesktopWidget().screenGeometry()
        self.setMinimumSize(MINIMUM_RESOLUTION[0], MINIMUM_RESOLUTION[1])
        self.resize(self.screen.width(), self.screen.height())
        self.setAttribute(QtCore.Qt.WA_DeleteOnClose)

        # Create main layout
        self.main_widget = QtWidgets.QWidget()
        self.main_layout = QtWidgets.QVBoxLayout(self.main_widget)
        self.setCentralWidget(self.main_widget)

        # Add QTabWidget for tab_widget
        self.tabs = QtWidgets.QTabWidget()

        # Main splitter
        self.main_splitter = QtWidgets.QSplitter()
        self.main_splitter.setOrientation(QtCore.Qt.Vertical)
        self.main_splitter.setChildrenCollapsible(False)

        # Sub splitter for log and displaying raw data as it comes in
        self.sub_splitter = QtWidgets.QSplitter()
        self.sub_splitter.setOrientation(QtCore.Qt.Horizontal)
        self.sub_splitter.setChildrenCollapsible(False)

        # Add to main layout
        self.main_splitter.addWidget(self.tabs)
        self.main_splitter.addWidget(self.sub_splitter)
        self.main_layout.addWidget(self.main_splitter)

        # Init widgets and add to main windowScatterPlotItem
        self._init_menu()
        self._init_tabs()
        self._init_log_dock()
        
        self.sub_splitter.setSizes([int(1. / 3. * self.width()), int(2. / 3. * self.width())])
        self.main_splitter.setSizes([int(0.8 * self.height()), int(0.2 * self.height())])
        
    def _init_menu(self):
        """Initialize the menu bar of the IrradControlWin"""

        self.file_menu = QtWidgets.QMenu('&File', self)
        self.file_menu.addAction('&Quit', self.file_quit, QtCore.Qt.CTRL + QtCore.Qt.Key_Q)
        self.menuBar().addMenu(self.file_menu)

        self.settings_menu = QtWidgets.QMenu('&Settings', self)
        self.settings_menu.addAction('&Connections')
        self.settings_menu.addAction('&Data path')
        self.menuBar().addMenu(self.settings_menu)

        self.appearance_menu = QtWidgets.QMenu('&Appearance', self)
        self.appearance_menu.setToolTipsVisible(True)
        self.appearance_menu.addAction('&Show/hide log', self.handle_log_ui, QtCore.Qt.CTRL + QtCore.Qt.Key_L)
        self.appearance_menu.addAction('&Show/hide DAQ', self.handle_daq_ui, QtCore.Qt.CTRL + QtCore.Qt.Key_D)
        self.menuBar().addMenu(self.appearance_menu)

    def _init_tabs(self):
        """
        Initializes the tabs for the control window
        """

        # Add tab_widget and widgets for the different analysis steps
        self.tab_order = ('Setup', 'Control', 'Monitor')

        # Store tabs
        tw = {}

        # Initialize each tab
        for name in self.tab_order:

            if name == 'Setup':
                self.setup_tab = IrradSetupTab(parent=self)
                self.setup_tab.session_setup.setup_widgets['session'].widgets['logging_combo'].currentTextChanged.connect(lambda lvl: self.log_widget.change_level(lvl))
                self.setup_tab.setupCompleted.connect(lambda setup: self._init_setup(setup))
                tw[name] = self.setup_tab
            else:
                tw[name] = QtWidgets.QWidget()

            self.tabs.addTab(tw[name], name)
            self.tabs.setTabEnabled(self.tabs.indexOf(tw[name]), name in ['Setup'])

    def _init_setup(self, setup):

        # Store setup
        self.setup = setup

        # Adjust logging level
        logging.getLogger().setLevel(setup['session']['loglevel'])

        # Update tab widgets accordingly
        self.update_tabs()

        # Init daq info widget
        self._init_daq_dock()

        # Init servers
        self._init_processes()

        # Show a progress dialog so user knows what is happening
        self._init_progress_dialog()

    def _init_progress_dialog(self):

        self.pdiag = QtWidgets.QProgressDialog()
        pdiag_label = QtWidgets.QLabel("Launching application:\n\n->Staring data converter...\n->Configuring {0} server(s)...\n->Starting {0} server(s)...".format(len(self.setup['server'])))
        pdiag_label.setAlignment(QtCore.Qt.AlignLeft | QtCore.Qt.AlignVCenter)
        self.pdiag.setLabel(pdiag_label)
        self.pdiag.setRange(0, 0)
        self.pdiag.setMinimumDuration(0)
        self.pdiag.setCancelButton(None)
        self.pdiag.setModal(True)
        self.pdiag.show()

    def _init_log_dock(self):
        """Initializes corresponding log dock"""

        # Widget to display log in, we only want to read log
        self.log_widget = LoggingWidget()
        
        # Dock in which text widget is placed to make it closable without losing log content
        self.log_dock = QtWidgets.QDockWidget()
        self.log_dock.setWidget(self.log_widget)
        self.log_dock.setAllowedAreas(QtCore.Qt.BottomDockWidgetArea)
        self.log_dock.setFeatures(QtWidgets.QDockWidget.DockWidgetClosable)
        self.log_dock.setWindowTitle('Log')

        # Add to main layout
        self.sub_splitter.addWidget(self.log_dock)
        self.handle_log_ui()

    def _init_daq_dock(self):
        """Initializes corresponding daq info dock"""
        # Make raw data widget
        self.daq_info_widget = DaqInfoWidget(setup=self.setup['server'])

        # Dock in which text widget is placed to make it closable without losing log content
        self.daq_info_dock = QtWidgets.QDockWidget()
        self.daq_info_dock.setWidget(self.daq_info_widget)
        self.daq_info_dock.setAllowedAreas(QtCore.Qt.BottomDockWidgetArea)
        self.daq_info_dock.setFeatures(QtWidgets.QDockWidget.DockWidgetClosable)
        self.daq_info_dock.setWindowTitle('Data acquisition')

        # Add to main layout
        self.sub_splitter.addWidget(self.daq_info_dock)

    def _init_logging(self, loglevel=logging.INFO):
        """Initializes a custom logging handler and redirects stdout/stderr"""

        # Store loglevel of remote processes; subprocesses send log level and message separately
        self._remote_loglevel = 0
        self._loglevel_names = [lvl for lvl in log_levels if isinstance(lvl, str)]

        # Set logging level
        logging.getLogger().setLevel(loglevel)

        # Create logger instance
        self.logger = CustomHandler(self.main_widget)

        # Add custom logger
        logging.getLogger().addHandler(self.logger)

        # Connect logger signal to logger console
        LoggingStream.stdout().messageWritten.connect(lambda msg: self.log_widget.write_log(msg))
        LoggingStream.stderr().messageWritten.connect(lambda msg: self.log_widget.write_log(msg))
        
        logging.info('Started "irrad_control" on %s' % platform.system())

    def handle_log(self, log_dict):

        if 'level' in log_dict:
            self._remote_loglevel = log_dict['level']

        elif 'log' in log_dict:
            logging.log(level=self._remote_loglevel, msg=log_dict['log'])

    def _init_recv_threads(self):

        # Start receiving log messages from other processes
        self.threadpool.start(QtWorker(func=self.recv_log))

        # Start receiving data from other processes
        self.threadpool.start(QtWorker(func=self.recv_data))

    def _init_processes(self):

        # Loop over all server(s), connect to the server(s) and launch worker for configuration
        server_config_workers = {}
        for server in self.setup['server']:
            # Connect
            self.proc_mngr.connect_to_server(hostname=server, username='pi')

            # Prepare server in QThread on init
<<<<<<< HEAD
            server_config_workers[server] = QtWorker(func=self.proc_mngr.configure_server, hostname=server, branch='monitor_gui', git_pull=True)
=======
            server_config_workers[server] = QtWorker(func=self.proc_mngr.configure_server,
                                                     hostname=server,
                                                     branch=get_current_git_branch(),
                                                     git_pull=True)
>>>>>>> e99100af

            # Connect workers finish signal to starting process on server
            server_config_workers[server].signals.finished.connect(lambda _server=server: self.start_server(_server))

            # Connect workers exception to log
            self._connect_worker_exception(worker=server_config_workers[server])

            # Launch worker on QThread
            self.threadpool.start(server_config_workers[server])

        self.start_interpreter()

        self._procs_launched = True

    def _started_daq_proc(self, hostname):
        """A DQAProcess has been sucessfully started on *hostname*"""
        
        self._started_daq_proc_hostnames.append(hostname)

        # Enable Control and Monitor tabs for this
        if hostname in self.setup['server']:
            self.control_tab.enable_control(server=hostname)
            self.monitor_tab.enable_monitor(server=hostname)

        # All servers have launched successfully
        if all(s in self._started_daq_proc_hostnames for s in self.setup['server']):
            # The interpreter has also succesfully started
            if 'localhost' in self._started_daq_proc_hostnames:

                # The application has started succesfully
                logging.info("All servers and the converter have started successfully!")
                self.pdiag.setLabelText('Application launched successfully!')
                self.tabs.setCurrentIndex(self.tabs.indexOf(self.monitor_tab))
                QtCore.QTimer.singleShot(1500, self.pdiag.close)

    def collect_proc_infos(self):
        """Run in a separate thread to collect infos of all launched processes"""

        while len(self.proc_mngr.active_pids) != len(self.proc_mngr.launched_procs):

            for proc in self.proc_mngr.launched_procs:

                proc_info = self.proc_mngr.get_irrad_proc_info(proc)

                if proc_info is not None and proc not in self.proc_mngr.active_pids:
                    self.proc_mngr.register_pid(hostname=proc, pid=proc_info['pid'], name=proc_info['name'], ports=proc_info['ports'])

                    # Update setup
                    if proc in self.setup['server']:
                        self.setup['server'][proc]['ports'] = proc_info['ports']
                    else:
                        self.setup['ports'] = proc_info['ports']

            # Wait a second before trying to read something again
            time.sleep(1)

    def send_start_cmd(self):

        for server in self.setup['server']:
            # Start server with 60s timeout: server can take some amount of time to start because of varying hardware startup times
            self.send_cmd(hostname=server, target='server', cmd='start', cmd_data={'setup': self.setup, 'server': server}, timeout=60)

        self.send_cmd(hostname='localhost', target='interpreter', cmd='start', cmd_data=self.setup)

    def _start_daq_proc(self, hostname, ignore_orphaned=False):

        # Check if there is an already-running irrad process instance; each DAQProcess creates/deletes a hidden pid-file on launch/shutdown
        orphaned_proc = self.proc_mngr.get_irrad_proc_info(hostname=hostname)

        # There is no indication for an orphaned process
        if orphaned_proc is None or ignore_orphaned:

            # We're launching a server
            if hostname in self.proc_mngr.client:
                # Launch server
                self.proc_mngr.start_server_process(hostname=hostname)

            # We're launching an interpreter
            else:
                # Launch interpreter
                self.proc_mngr.start_interpreter_process()

            self.proc_mngr.launched_procs.append(hostname)

            # All servers have been launched; start collecting info
            if all(server in self.proc_mngr.launched_procs for server in self.setup['server']):
                proc_info_worker = QtWorker(func=self.collect_proc_infos)
                proc_info_worker.signals.finished.connect(self._init_recv_threads)
                proc_info_worker.signals.finished.connect(self.send_start_cmd)
                self.threadpool.start(proc_info_worker)

        # There is a pid-file
        else:
            # Check whether a process with the PID in the pid-file is still running
            ps_status = self.proc_mngr.check_process_status(hostname=hostname, pid=orphaned_proc['pid'])

            # The process is running
            if ps_status[hostname]:

                proc_kind = 'server' if hostname in self.proc_mngr.client else 'interpreter'
                pltfrm = 'localhost' if proc_kind == 'interpreter' else self.proc_mngr.server[hostname] + '@' + hostname

                msg = "A {0} process is already running on {1}. Only one {0} process at a time can be run on a host. " \
                      "Do you want to terminate the {0} process and relaunch a new one?" \
                      " Proceeding without terminating the currently running process may lead to faulty behavior".format(proc_kind, pltfrm)

                reply = QtWidgets.QMessageBox.question(self, 'Terminate running {} process and relaunch?'.format(proc_kind),
                                                       msg, QtWidgets.QMessageBox.Yes, QtWidgets.QMessageBox.No)

                if reply == QtWidgets.QMessageBox.Yes:
                    self.proc_mngr.kill_proc(hostname=hostname, pid=orphaned_proc['pid'])
                    self._start_daq_proc(hostname=hostname)  # Try again

            else:
                self._start_daq_proc(hostname=hostname, ignore_orphaned=True)  # Try again

    def start_server(self, server):
        self._start_daq_proc(hostname=server)

    def start_interpreter(self):
        self._start_daq_proc(hostname='localhost')

    def _connect_worker_exception(self, worker):
        worker.signals.exception.connect(lambda e, trace: logging.error("{} on sub-thread: {}".format(type(e).__name__, trace)))
        
    def _tcp_addr(self, port, ip='*'):
        """Creates string of complete tcp address which sockets can bind to"""
        return 'tcp://{}:{}'.format(ip, port)

    def update_tabs(self):

        current_tab = self.tabs.currentIndex()

        # Create missing tabs
        self.control_tab = IrradControlTab(setup=self.setup['server'], parent=self.tabs)
        self.monitor_tab = IrradMonitorTab(setup=self.setup['server'], parent=self.tabs,
                                           plot_path=self.setup['session']['outfolder'])

        # Connect control tab
        self.control_tab.sendCmd.connect(lambda cmd_dict: self.send_cmd(**cmd_dict))
        self.control_tab.enableDAQRec.connect(lambda server, enable: self.daq_info_widget.record_btns[server].setVisible(enable))
        self.control_tab.enableDAQRec.connect(
            lambda server, enable: self.daq_info_widget.record_btns[server].clicked.connect(
                lambda _, _server=server: self.send_cmd(hostname='localhost',
                                                        target='interpreter',
                                                        cmd='record_data',
                                                        cmd_data=(_server, self.daq_info_widget.record_btns[server].text() == 'Resume')))
            if enable else self.daq_info_widget.record_btns[server].clicked.disconnect())  # Pretty crazy connection. Basically connects or disconnects a button

        # Make temporary dict for updated tabs
        tmp_tw = {'Control': self.control_tab, 'Monitor': self.monitor_tab}

        for tab in self.tab_order:
            if tab in tmp_tw:

                # Remove old tab, insert updated tab at same index and set status
                self.tabs.removeTab(self.tab_order.index(tab))
                self.tabs.insertTab(self.tab_order.index(tab), tmp_tw[tab], tab)

        # Set the tab index to stay at the same tab after replacing old tabs
        self.tabs.setCurrentIndex(current_tab)
    
    def handle_data(self, data):

        server = data['meta']['name']

        # Check whether data is interpreted
        if data['meta']['type'] == 'raw':
            self.daq_info_widget.update_raw_data(data)
            self.monitor_tab.plots[server]['raw_plot'].set_data(meta=data['meta'], data=data['data'])

        # Check whether data is interpreted
        elif data['meta']['type'] == 'beam':
            self.daq_info_widget.update_beam_current(data)
            self.monitor_tab.plots[server]['pos_plot'].set_data(data)
            self.monitor_tab.plots[server]['current_plot'].set_data(meta=data['meta'], data=data['data']['current'])

            if 'frac_h' in data['data']['sey']:
                self.monitor_tab.plots[server]['sem_h_plot'].set_data(data['data']['sey']['frac_h'])
            if 'frac_v' in data['data']['sey']:
                self.monitor_tab.plots[server]['sem_v_plot'].set_data(data['data']['sey']['frac_v'])

            self.control_tab.check_no_beam(server=server, beam_current=data['data']['current']['beam_current'])

        elif data['meta']['type'] == 'hist':
            if 'beam_position_idxs' in data['data']:
                self.monitor_tab.plots[server]['pos_plot'].update_hist(data['data']['beam_position_idxs'])
            if 'sey_horizontal_idx' in data['data']:
                self.monitor_tab.plots[server]['sem_h_plot'].update_hist(data['data']['sey_horizontal_idx'])
            if 'sey_vertical_idx' in data['data']:
                self.monitor_tab.plots[server]['sem_v_plot'].update_hist(data['data']['sey_vertical_idx'])

        elif data['meta']['type'] == 'damage':
            self.control_tab.tab_widgets[server]['status'].update_status(status='damage', status_values=data['data'])

        elif data['meta']['type'] == 'scan':

            if data['data']['status'] == 'scan_init':  # Scan is being initialized

                # Disable all record buttons when scan starts
                self.control_tab.tab_widgets[server]['daq'].btn_record.setEnabled(False)
                self.daq_info_widget.record_btns[server].setEnabled(False)

            elif data['data']['status'] in ('scan_start', 'scan_stop'):

                self.control_tab.tab_widgets[server]['status'].update_status(status='scan',
                                                                             status_values=data['data'],
                                                                             ignore_status=('speed',
                                                                                            'accel',
                                                                                            'x_start',
                                                                                            'x_stop',
                                                                                            'y_start',
                                                                                            'y_stop'))

            elif data['data']['status'] in ('scan_row_initiated', 'scan_row_completed'):

                # We are scanning individual rows
                if data['data']['scan'] == -1:
                    enable = data['data']['status'] == 'scan_row_completed'
                    self.control_tab.tab_widgets[server]['scan'].enable_after_scan_ui(enable)
                    self.control_tab.scan_status(server=server, status='started' if not enable else 'stopped')
                    self.control_tab.tab_widgets[server]['scan'].scan_in_progress = not enable

            elif data['data']['status'] == 'scan_finished':
                self.control_tab.scan_status(server=server, status=data['data']['status'])

                # Enable all record buttons when scan is over
                self.control_tab.tab_widgets[server]['daq'].btn_record.setEnabled(True)
                self.daq_info_widget.record_btns[server].setEnabled(True)
                self.control_tab.tab_widgets[server]['scan'].init_after_scan_ui()
                self.control_tab.tab_widgets[server]['scan'].scan_in_progress = False
                self.control_tab.tab_widgets[server]['scan'].enable_after_scan_ui(True)

                # Check whether data is interpreted
            elif data['data']['status'] == 'interpreted':
                self.monitor_tab.plots[server]['fluence_plot'].set_data(data)
                
                self.control_tab.tab_widgets[server]['status'].update_status(status='scan',
                                                                             status_values=data['data'],
                                                                             ignore_status=('fluence_hist',
                                                                                            'fluence_hist_err',
                                                                                            'status'))

                # Finish the scan programatically, if wanted
                self.control_tab.check_finish(server=server, eta_n_scans=data['data']['eta_n_scans'])

        elif data['meta']['type'] == 'temp_arduino':

            self.monitor_tab.plots[server]['temp_arduino_plot'].set_data(meta=data['meta'], data=data['data'])

        elif data['meta']['type'] == 'temp_daq_board':
            self.monitor_tab.plots[server]['temp_daq_board_plot'].set_data(meta=data['meta'], data=data['data'])

        elif data['meta']['type'] == 'dose_rate':
            self.monitor_tab.plots[server]['dose_rate_plot'].set_data(meta=data['meta'], data=data['data'])
            
        elif data['meta']['type'] == 'axis':
            self.control_tab.tab_widgets[server]['status'].update_status(status=data['data']['axis_domain'],
                                                                         status_values=data['data'],
                                                                         ignore_status=('axis_domain',))
            # Update motorstage positions after every move
            self.control_tab.tab_widgets[server]['motorstage'].update_motorstage_properties(motorstage=data['data']['axis_domain'],
                                                                                            properties={'position': data['data']['position']},
                                                                                            axis=data['data']['axis'])
            
    def send_cmd(self, hostname, target, cmd, cmd_data=None, timeout=5):
        """Send a command *cmd* to a target *target* running within the server or interpreter process.
        The command can have respective data *cmd_data*."""

        cmd_dict = {'target': target, 'cmd': cmd, 'data': cmd_data}
        cmd_worker = QtWorker(self._send_cmd_get_reply, hostname, cmd_dict, timeout)

        # Make connections
        self._connect_worker_exception(worker=cmd_worker)

        # Start
        self.threadpool.start(cmd_worker)

    def _send_cmd_get_reply(self, hostname, cmd_dict, timeout=None):
        """Sending a command to the server / interpreter and waiting for its reply. This runs on a separate QThread due
        to the blocking nature of the recv() method of sockets. *cmd_dict* contains the target, cmd and cmd_data."""

        # Spawn socket to send request to server / interpreter and connect
        req = self.context.socket(zmq.REQ)
        req_port = self.setup['server'][hostname]['ports']['cmd'] if hostname in self.setup['server'] else self.setup['ports']['cmd']

        if timeout:
            req.setsockopt(zmq.RCVTIMEO, int(timeout * 1000))
            req.setsockopt(zmq.LINGER, 0)  # Required if RCVTIMEO is used

        req.connect(self._tcp_addr(req_port, hostname))

        # Send command dict and wait for reply
        req.send_json(cmd_dict)

        try:
            reply = req.recv_json()

            # Update reply dict by the servers IP address
            reply['hostname'] = hostname

            # Emit the received reply in pyqt signal and close socket
            self.reply_received.emit(reply)

        except zmq.Again:
            msg = "Command '{}' with target '{}' timed out after {} seconds: no reply from server '{}'"
            logging.error(msg.format(cmd_dict['cmd'],
                                     cmd_dict['target'],
                                     timeout,
                                     'localhost' if hostname not in self.setup['server'] else self.setup['server'][hostname]['name']))
        finally:
            req.close()

    def handle_reply(self, reply_dict):

        reply = reply_dict['reply']
        _type = reply_dict['type']
        sender = reply_dict['sender']
        hostname = reply_dict['hostname']
        reply_data = None if 'data' not in reply_dict else reply_dict['data']

        if _type == 'STANDARD':

            if sender == 'server':

                if reply == 'start':
                    logging.info("Successfully started server on at IP {} with PID {}".format(hostname, reply_data))
                    self._started_daq_proc(hostname=hostname)

                    # Get initial motorstage configuration
                    self.send_cmd(hostname=hostname, target=sender, cmd='motorstages')

                elif reply == 'shutdown':

                    logging.info("Server at {} confirmed shutdown".format(hostname))

                elif reply == 'motorstages':
                    for ms, ms_config in reply_data.items():
                        self.control_tab.tab_widgets[hostname]['motorstage'].add_motorstage(motorstage=ms,
                                                                                            positions=ms_config['positions'],
                                                                                            properties=ms_config['props'])

            elif sender == 'IrradDAQBoard':

                if reply == 'set_ifs':
                    cmd_data = {'server': hostname,
                                'ifs': reply_data['callback']['result'],
                                'group': reply_data['call']['kwargs']['group']}
                    self.send_cmd(hostname='localhost', target='interpreter', cmd='update_group_ifs', cmd_data=cmd_data)
                    self.send_cmd(hostname='localhost', target='interpreter', cmd='record_data', cmd_data=(hostname, True))

            elif sender == 'interpreter':

                if reply == 'start':
                    logging.info("Successfully started interpreter on {} with PID {}".format(hostname, reply_data))
                    self._started_daq_proc(hostname=hostname)

                if reply == 'record_data':
                    server, state = reply_data
                    self.daq_info_widget.update_rec_state(server=server, state=state)
                    self.control_tab.update_rec_state(server=server, state=state)

                if reply == 'shutdown':

                    logging.info("Interpreter confirmed shutdown")

            elif sender == '__scan__':

                if reply == 'setup_scan':
                    self.monitor_tab.add_fluence_hist(server=hostname,
                                                      kappa=self.setup['server'][hostname]['daq']['kappa']['nominal'],
                                                      n_rows=reply_data['result']['n_rows'])
                    
                    self.control_tab.scan_status(server=hostname, status='started')
                    self.control_tab.tab_widgets[hostname]['scan'].enable_after_scan_ui(False)
                    self.control_tab.tab_widgets[hostname]['scan'].n_rows = reply_data['result']['n_rows']
                    self.control_tab.tab_widgets[hostname]['scan'].launch_scan()
                    self.control_tab.tab_widgets[hostname]['scan'].scan_in_progress = True

                    self.control_tab.tab_widgets[hostname]['status'].update_status(status='scan',
                                                                                   status_values=reply_data['result'],
                                                                                   only_status=('n_rows',))

            # Get motorstage responses
            elif sender in ('ScanStage', 'SetupTableStage', 'ExternalCupStage'):

                if reply in ('set_speed', 'set_range', 'set_accel', 'stop'):
                    # Callback is get_physical_props
                    self.control_tab.tab_widgets[hostname]['motorstage'].update_motorstage_properties(motorstage=sender,
                                                                                                      properties=reply_data['callback']['result'])
                elif reply in ['get_speed', 'get_range', 'get_accel', 'get_position']:
                    prop = reply.split('_')[-1]
                    prop = {prop: reply_data['result']} if not isinstance(reply_data['result'], list) else [{prop: r} for r in reply_data['result']]
                    self.control_tab.tab_widgets[hostname]['motorstage'].update_motorstage_properties(motorstage=sender,
                                                                                                      properties=prop)
                elif reply == 'get_physical_props':
                    self.control_tab.tab_widgets[hostname]['motorstage'].update_motorstage_properties(motorstage=sender,
                                                                                                      properties=reply_data['result'])

                elif reply in ('add_position', 'remove_position'):
                    self.control_tab.tab_widgets[hostname]['motorstage'].motorstage_positions_window.validate(motorstage=sender,
                                                                                                              positions=reply_data['callback']['result'],
                                                                                                              validate=reply.split('_')[0])

            # Debug
            msg = "Standard {} reply received: '{}' with data '{}'".format(sender, reply, reply_data)
            logging.debug(msg)

        elif _type == 'ERROR':
            msg = "{} error occurred: '{}' with data '{}'".format(sender, reply, reply_data)
            logging.error(msg)
            if self.log_dock.isHidden():
                self.log_dock.setVisible(True)

        else:
            logging.info("Received reply '{}' from '{}' with data '{}'".format(reply, sender, reply_data))

    def recv_data(self):
        
        # Data subscriber
        data_sub = self.context.socket(zmq.SUB)

        # Wait 1 sec for messages to be received
        data_sub.setsockopt(zmq.RCVTIMEO, int(1000))
        data_sub.setsockopt(zmq.LINGER, 0)

        # Loop over servers and connect to their data streams
        for server in self.setup['server']:
            data_sub.connect(self._tcp_addr(self.setup['server'][server]['ports']['data'], ip=server))

        # Connect to interpreter data stream
        data_sub.connect(self._tcp_addr(self.setup['ports']['data'], ip='localhost'))

        data_sub.setsockopt(zmq.SUBSCRIBE, b'')  # specify bytes for Py3
        
        logging.info('Data receiver ready')
        
        while not self.stop_recv_data.is_set():
            try:
                self.data_received.emit(data_sub.recv_json())
            except zmq.Again:
                pass
            
    def recv_log(self):
        
        # Log subscriber
        log_sub = self.context.socket(zmq.SUB)

        # Wait 1 sec for messages to be received
        log_sub.setsockopt(zmq.RCVTIMEO, int(1000))
        log_sub.setsockopt(zmq.LINGER, 0)

        # Connect to log messages from remote server and local interpreter process
        # Loop over servers and connect to their data streams
        for server in self.setup['server']:
            log_sub.connect(self._tcp_addr(self.setup['server'][server]['ports']['log'], ip=server))

        # Connect to interpreter data stream
        log_sub.connect(self._tcp_addr(self.setup['ports']['log'], ip='localhost'))

        log_sub.setsockopt(zmq.SUBSCRIBE, b'')  # specify bytes for Py3
        
        logging.info('Log receiver ready')
        
        while not self.stop_recv_log.is_set():
            try:
                log = log_sub.recv()
                if log:
                    log_dict = {}

                    # Py3 compatibility; in Py 3 string is unicode, receiving log via socket will result in bytestring which needs to be decoded first;
                    # Py2 has bytes as default; interestinglyy, u'test' == 'test' is True in Py2 (whereas 'test' == b'test' is False in Py3),
                    # therefore this will work in Py2 and Py3
                    log = log.decode()

                    if log.upper() in self._loglevel_names:
                        log_dict['level'] = getattr(logging, log.upper(), None)
                    else:
                        log_dict['log'] = log.strip()

                    self.log_received.emit(log_dict)
            except zmq.Again:
                pass

    def handle_messages(self, message, ms=4000):
        """Handles messages from the tabs shown in QMainWindows statusBar"""

        self.statusBar().showMessage(message, ms)

    def handle_log_ui(self):
        """Handle whether log widget is visible or not"""
        self.log_dock.setVisible(not self.log_dock.isVisible())
    
    def handle_daq_ui(self):
        """Handle whether log widget is visible or not"""
        self.daq_info_dock.setVisible(not self.daq_info_dock.isVisible())

    def file_quit(self):
        self.close()

    def _clean_up(self):

        # Stop receiver threads
        self.stop_recv_data.set()
        self.stop_recv_log.set()

        # Store all plots on close; AttributeError when app was not launched fully
        try:
            self.monitor_tab.save_plots()
        except AttributeError:
            pass

        # Wait 5 second for all threads to finish
        self.threadpool.waitForDone(5000)

    def _validate_close(self):

        # If all servers and the converters have responded to the shutdown, we proceed
        if len(self._stopped_daq_proc_hostnames) == len(self.proc_mngr.active_pids):
            
            # Check if all processes have indeed terminated; give it a couple of tries due to the shutdown of a server can take a second or two 
            for _ in range(10):
                time.sleep(0.5)
                self.proc_mngr.check_active_processes()
                
                if not any(self.proc_mngr.active_pids[h][pid]['active'] for h in self.proc_mngr.active_pids for pid in self.proc_mngr.active_pids[h]):
                    self._shutdown_complete = True
                    break
            
            # Unfortunately, we could not verify the close, inform user and close
            else:

                msg = "Shutdown of the converter and server processes could not be validated.\n" \
                      "Click 'Retry' to restart the shutdown and validation process.\n" \
                      "Click 'Abort' to kill all remaining processes and close the application.\n" \
                      "Click 'Ignore' to do nothing and close the application."

                msg_box = QtWidgets.QMessageBox(self)
                msg_box.setWindowTitle('Shutdown could not be validated')
                msg_box.setText(msg)
                msg_box.setStandardButtons(QtWidgets.QMessageBox.Ignore | QtWidgets.QMessageBox.Retry | QtWidgets.QMessageBox.Abort)
                reply = msg_box.exec()

                if reply == QtWidgets.QMessageBox.Ignore:
                    self._shutdown_complete = True
                elif reply == QtWidgets.QMessageBox.Abort:
                    for host in self.proc_mngr.active_pids:
                        for pid in self.proc_mngr.active_pids[host]:
                            if self.proc_mngr.active_pids[host][pid]['active']:
                                self.proc_mngr.kill_proc(hostname=host, pid=pid)
                    self._shutdown_complete = True
                else:
                    self._shutdown_initiated = False
                    self._stopped_daq_proc_hostnames.clear()

            self.close()

    def _validate_no_scan(self):

        scan_in_progress_servers = [s for s in self.setup['server'] if self.control_tab.tab_widgets[s]['scan'].scan_in_progress]

        if scan_in_progress_servers:
            server_names = ','.join(self.setup['server'][s]['name'] for s in scan_in_progress_servers)
            msg = "The following server(s) is currently conducting a scan: {}!\n" \
                  "Are you sure you want to close? This will terminate the scan and shut down the application.\n" \
                  "Click 'Abort' to terminate the scan and close the application.\n" \
                  "Click 'Cancel' to continue the scan and the application.".format(server_names)

            msg_box = QtWidgets.QMessageBox(self)
            msg_box.setWindowTitle('Scan in progress!')
            msg_box.setText(msg)
            msg_box.setStandardButtons(QtWidgets.QMessageBox.Cancel | QtWidgets.QMessageBox.Abort)
            reply = msg_box.exec()

            if reply == QtWidgets.QMessageBox.Cancel:
                return False
            else:
                for s in scan_in_progress_servers:
                    self.send_cmd(hostname=s, target='__scan__', cmd='handle_event', cmd_data={'kwargs': {'event': 'abort'}})

        return True

    def closeEvent(self, event):
        """Catches closing event and invokes customized closing routine"""

        shutdown = False

        # No process have been launched yet
        if not self._procs_launched:
            shutdown = True

        # We are initiating the shutdown routine
        elif not self._shutdown_initiated:

            # Check if a scan is currently in progress
            if self._validate_no_scan():

                logging.info('Initiating shutdown of servers and converter...')

                # Check
                self.proc_mngr.check_active_processes()

                # Loop over all started processes and send shutdown cmd
                for host in self.proc_mngr.active_pids:
                    
                    target = 'interpreter' if host == 'localhost' else 'server'
                    
                    shutdown_worker = QtWorker(func=self._send_cmd_get_reply,
                                            hostname=host,
                                            cmd_dict={'target': target, 'cmd': 'shutdown'},
                                            timeout=5)
                    # Make connections
                    self._connect_worker_exception(worker=shutdown_worker)
                    shutdown_worker.signals.finished.connect(lambda h=host: self._stopped_daq_proc_hostnames.append(h))
                    shutdown_worker.signals.finished.connect(self._validate_close)

                    # Start
                    self.threadpool.start(shutdown_worker)

                self._shutdown_initiated = True

        elif self._shutdown_complete:
            logging.info("Shutdown complete.")
            shutdown = True

        if shutdown:
            self._clean_up()
            event.accept()
        else:
            event.ignore()


def run():
    app = QtWidgets.QApplication(sys.argv)
    font = QtGui.QFont()
    font.setPointSize(11)
    app.setFont(font)
    gui = IrradGUI()
    gui.show()
    sys.exit(app.exec())


if __name__ == '__main__':
    run()<|MERGE_RESOLUTION|>--- conflicted
+++ resolved
@@ -282,14 +282,10 @@
             self.proc_mngr.connect_to_server(hostname=server, username='pi')
 
             # Prepare server in QThread on init
-<<<<<<< HEAD
-            server_config_workers[server] = QtWorker(func=self.proc_mngr.configure_server, hostname=server, branch='monitor_gui', git_pull=True)
-=======
             server_config_workers[server] = QtWorker(func=self.proc_mngr.configure_server,
                                                      hostname=server,
                                                      branch=get_current_git_branch(),
                                                      git_pull=True)
->>>>>>> e99100af
 
             # Connect workers finish signal to starting process on server
             server_config_workers[server].signals.finished.connect(lambda _server=server: self.start_server(_server))
