--- conflicted
+++ resolved
@@ -49,7 +49,6 @@
 
     def _init_devices(self):
 
-<<<<<<< HEAD
         # Dict holding potentially shared ports which connect to multi-device controllers
         shared_ports = {}
 
@@ -57,9 +56,6 @@
         self.axis_tracker = BaseAxisTracker(context=self.context,
                                             address=self._internal_sub_addr,
                                             sender=self.server)
-=======
-        self._daq_board_ntc_ro = False
->>>>>>> f3ca9223
 
         # Loop over server devices and initialize
         for dev in self.setup['server']['devices']:
@@ -96,16 +92,8 @@
                             if isinstance(a, BaseAxis):
                                 self.axis_tracker.track_axis(axis=a, axis_id=axis_id, axis_domain=dev)
 
-<<<<<<< HEAD
                     # Store device names of motorstages
                     self._motorstages.append(dev)
-=======
-                    if 'ntc' in self.setup['server']['readout']:
-                        ntc_channels = [int(ntc) for ntc in self.setup['server']['readout']['ntc']]
-                        self.devices[dev].init_ntc_readout(ntc_channels=ntc_channels)
-                        self.launch_thread(target=self._sync_ntc_readout)
-                        self._daq_board_ntc_ro = True
->>>>>>> f3ca9223
 
             except (IOError, SerialException, CreationError) as e:
 
@@ -145,10 +133,12 @@
                                                   ifs=self.setup['server']['readout']['ro_group_scales']['sem'])
             self.devices['IrradDAQBoard'].set_ifs(group='ch12',
                                                   ifs=self.setup['server']['readout']['ro_group_scales']['ch12'])
-
+            self._daq_board_ntc_ro = False
             if 'ntc' in self.setup['server']['readout']:
                 ntc_channels = [int(ntc) for ntc in self.setup['server']['readout']['ntc']]
-                self.devices['IrradDAQBoard'].cycle_temp_channels(channels=ntc_channels, timeout=0.2)
+                self.devices[dev].init_ntc_readout(ntc_channels=ntc_channels)
+                self.launch_thread(target=self._sync_ntc_readout)
+                self._daq_board_ntc_ro = True
 
     def daq_thread(self, daq_func):
         """
@@ -194,6 +184,11 @@
                 self.devices['IrradDAQBoard'].ntc_sync.clear()
         return _meta, _data
 
+    def _sync_ntc_readout(self, sync_time=0.2):
+        """Sync ADC readout with switching NTC channels on IrradDAQBoard"""
+        while not self.stop_flags['send'].wait(sync_time):
+            self.devices['IrradDAQBoard'].ntc_sync.set()
+
     def _daq_temp(self):
         """
         Does data acquisition in separate thread by reading the temp values and putting the result into the outgoing queue
@@ -211,7 +206,6 @@
 
         return _meta, _data
 
-<<<<<<< HEAD
     def _call_device_method(self, device, method, call_data):
 
         def _call(call_kwargs, callback=None):
@@ -237,12 +231,6 @@
             self.launch_thread(target=_call, call_kwargs=call_kwargs, callback=callback)
         else:
             self._send_reply(reply=method, sender=device, _type='STANDARD', data=_call(call_kwargs, callback))
-=======
-    def _sync_ntc_readout(self, sync_time=0.2):
-        """Sync ADC readout with switching NTC channels on IrradDAQBoard"""
-        while not self.stop_flags['send'].wait(sync_time):
-            self.devices['IrradDAQBoard'].ntc_sync.set()
->>>>>>> f3ca9223
 
     def handle_cmd(self, target, cmd, data=None):
         """Handle all commands. After every command a reply must be send."""
